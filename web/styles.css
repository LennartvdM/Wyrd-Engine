--- conflicted
+++ resolved
@@ -158,29 +158,10 @@
 
 .results-controls {
   display: flex;
-<<<<<<< HEAD
-  align-items: center;
-  justify-content: flex-end;
-  gap: 0.75rem;
-  flex-wrap: wrap;
-}
-
-.ghost-button {
-  background: rgba(226, 232, 240, 0.65);
-  color: #1e293b;
-  box-shadow: none;
-  transform: none;
-}
-
-.ghost-button:not([disabled]):hover {
-  background: rgba(148, 163, 184, 0.35);
-  box-shadow: none;
-=======
   flex-wrap: wrap;
   gap: 0.75rem;
   justify-content: flex-end;
   align-items: center;
->>>>>>> f7cfd669
 }
 
 .view-switcher {
