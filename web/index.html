--- conflicted
+++ resolved
@@ -51,19 +51,6 @@
         <div class="results-header">
           <h2>Generated schedule</h2>
           <div class="results-controls">
-<<<<<<< HEAD
-            <button
-              type="button"
-              id="toggle-config"
-              class="ghost-button"
-              hidden
-              aria-controls="config-form"
-              aria-expanded="false"
-            >
-              Hide configuration
-            </button>
-=======
->>>>>>> f7cfd669
             <div class="view-switcher" role="tablist">
               <button type="button" class="view-tab active" data-view="overview" role="tab">
                 Overview
@@ -73,8 +60,6 @@
               <button type="button" class="view-tab" data-view="month" role="tab">Month</button>
               <button type="button" class="view-tab" data-view="year" role="tab">Year</button>
             </div>
-<<<<<<< HEAD
-=======
             <div
               class="display-mode-switcher"
               id="display-mode-switcher"
@@ -96,7 +81,6 @@
                 15 min grid
               </button>
             </div>
->>>>>>> f7cfd669
           </div>
         </div>
 
