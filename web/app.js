--- conflicted
+++ resolved
@@ -4374,19 +4374,7 @@
     const extractedEvents = extractMk2Events(result);
     result.events = extractedEvents;
 
-<<<<<<< HEAD
-    const events = mk2ToFlatEvents(extractedEvents);
-
-    console.log("[MK2] payload diagnostics", {
-      keys: topLevelKeys,
-      eventsType: typeof rawEventsField,
-      eventsIsArray: Array.isArray(rawEventsField),
-      extractedLength: extractedEvents.length,
-      normalizedLength: events.length,
-    });
-=======
     const events = normalizeMk2Events(extractedEvents);
->>>>>>> 9217b545
     const totals = normalizeMk2Totals(result.metadata?.summary_hours);
     const meta = normalizeMk2Meta(result, {
       engineId: normalizedId,
