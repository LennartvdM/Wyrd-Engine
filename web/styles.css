:root {
  color-scheme: dark;
  font-family: "Inter", "Segoe UI", system-ui, -apple-system, sans-serif;
  line-height: 1.5;
  font-size: 16px;
  --color-base-950: #020617;
  --color-base-900: #030b1c;
  --color-base-800: #0b1224;
  --color-surface: rgba(12, 21, 40, 0.88);
  --color-surface-soft: rgba(15, 24, 46, 0.72);
  --color-surface-strong: rgba(15, 24, 46, 0.94);
  --color-border: rgba(88, 113, 168, 0.4);
  --color-border-strong: rgba(94, 132, 204, 0.55);
  --color-text-primary: #e7efff;
  --color-text-muted: rgba(202, 214, 236, 0.82);
  --color-accent: #38bdf8;
  --color-accent-strong: #22d3ee;
  --color-warm: #fbbf24;
  --color-warm-strong: #f97316;
  --color-compression: #818cf8;
  --color-focus: #fbbf24;
  --color-canvas-base: #030b1c;
  --shadow-elevated: 0 24px 60px rgba(2, 6, 23, 0.55);
  --layout-block-padding: clamp(1rem, 2vh + 0.5rem, 2.5rem);
  --layout-inline-padding: clamp(1rem, 4vw, 1.5rem);
  --layout-card-padding: clamp(0.75rem, 0.5rem + 1vw, 1.35rem);
  --layout-content-max: 1200px;
  --font-size-small: 0.8125rem;
  background-color: var(--color-base-950);
  color: var(--color-text-primary);
}

* {
  box-sizing: border-box;
}

::selection {
  background: rgba(56, 189, 248, 0.4);
  color: var(--color-base-900);
}

html,
body {
  height: 100%;
}

body {
  margin: 0;
  min-height: 100vh;
  display: flex;
  flex-direction: column;
  overflow: hidden;
  background:
    radial-gradient(120% 120% at 20% 10%, rgba(56, 189, 248, 0.16), transparent 60%),
    radial-gradient(130% 140% at 80% 0%, rgba(129, 140, 248, 0.18), transparent 65%),
    linear-gradient(160deg, rgba(2, 6, 23, 0.95), rgba(2, 6, 23, 0.78) 55%, rgba(9, 13, 32, 0.92));
  color: inherit;
}

a {
  color: var(--color-accent);
  text-underline-offset: 0.25em;
}

a:hover {
  color: #bae6fd;
}
.view {
  min-height: 0;
  height: 100%;
  display: flex;
  flex-direction: column;
  padding: var(--layout-block-padding) var(--layout-inline-padding);
  overflow: hidden;
  gap: 1rem;
  width: min(100%, var(--layout-content-max));
  margin: 0 auto;
  flex: 1 1 auto;
}

.view--test-console {
  overflow: hidden;
}

.view-switcher {
  display: flex;
  align-items: center;
  gap: 0.5rem;
  flex-wrap: wrap;
}

.view-tab {
  background: rgba(255, 255, 255, 0.02);
  color: inherit;
  border: 1px solid var(--color-border);
  box-shadow: none;
  padding: 0.45rem 0.9rem;
  border-radius: 0.5rem;
  font-size: 0.85rem;
  transition: color 0.2s ease, box-shadow 0.2s ease, background 0.2s ease, transform 0.2s ease;
}

.view-tab.is-active,
.view-tab[aria-pressed="true"] {
  background: linear-gradient(135deg, var(--color-accent), var(--color-compression));
  color: var(--color-base-950);
  border-color: transparent;
  box-shadow: 0 14px 32px rgba(56, 189, 248, 0.35);
  transform: translateY(-1px);
}

.view-tab:not(:disabled):hover {
  background: linear-gradient(135deg, var(--color-accent-strong), var(--color-compression));
  color: var(--color-base-950);
}

.view-tab:focus-visible {
  outline: 3px solid var(--color-focus);
  outline-offset: 3px;
}

.page-layout {
  flex: 1;
  display: grid;
  gap: 1.25rem;
  grid-template-columns: minmax(240px, 300px) minmax(0, 1fr);
  align-items: start;
  min-height: 0;
}

.page-layout--mk2 {
  grid-template-columns: minmax(240px, 300px) minmax(260px, 360px) minmax(0, 1fr);
}

@media (max-width: 1100px) {
  .page-layout {
    grid-template-columns: minmax(0, 1fr);
    grid-template-rows: auto minmax(0, 1fr);
  }

  .page-layout--mk2 {
    grid-template-columns: minmax(0, 1fr);
    grid-template-rows: auto auto minmax(0, 1fr);
  }

<<<<<<< HEAD
  .page-layout--mk2 .form-card,
  .page-layout--mk2 .mk2-panel,
  .page-layout--mk2 .results-card {
    grid-column: 1 / -1;
  }

=======
>>>>>>> 4d72576c
  .results-card {
    grid-row: 2;
  }

  .page-layout--mk2 .results-card {
    grid-row: 3;
  }
}

.card {
  background: var(--color-surface);
  border: 1px solid var(--color-border);
  border-radius: 0.9rem;
  padding: var(--layout-card-padding);
  box-shadow: var(--shadow-elevated);
  backdrop-filter: blur(18px);
}

.card-heading {
  display: flex;
  align-items: center;
  gap: 1rem;
  flex-wrap: wrap;
}

.card-heading h2 {
  margin: 0;
}

.card-heading .view-switcher {
  margin-left: auto;
  justify-content: flex-end;
}

.form-card {
  display: flex;
  flex-direction: column;
  gap: 1rem;
  min-height: 0;
}

.form-card form {
  display: grid;
  grid-template-columns: repeat(auto-fit, minmax(220px, 1fr));
  gap: 1rem 1.5rem;
  align-content: start;
  margin: 0;
  min-height: 0;
  overflow: auto;
  padding-right: 0.25rem;
  scrollbar-gutter: stable;
}

.form-actions {
  display: flex;
  justify-content: flex-end;
  gap: 0.5rem;
  padding-top: 0.75rem;
  margin-top: 0;
  border-top: 1px solid rgba(148, 163, 184, 0.25);
  grid-column: 1 / -1;
}

.results-card {
  display: grid;
  grid-template-rows: auto auto minmax(0, 1fr) minmax(0, 1fr) auto;
  gap: 1.25rem;
  min-height: 0;
  overflow: hidden;
}

.form-row {
  display: flex;
  flex-direction: column;
  gap: 0.5rem;
  margin-bottom: 0;
  min-width: 0;
}

.form-row__label-group {
  display: flex;
  align-items: center;
  justify-content: space-between;
  gap: 0.75rem;
}

.mk2-panel {
  display: flex;
  flex-direction: column;
<<<<<<< HEAD
  min-height: 0;
}

.page-layout--mk2 .mk2-panel {
  display: flex;
}

.mk2-panel__tabs {
  display: flex;
  flex-direction: column;
  gap: 1.25rem;
  flex: 1;
  min-height: 0;
}

.mk2-panel__tablist {
  display: flex;
  align-items: center;
  gap: 0.5rem;
  flex-wrap: wrap;
}

.mk2-panel__tab {
  display: inline-flex;
  align-items: center;
  justify-content: center;
  gap: 0.5rem;
  padding: 0.35rem 0.85rem;
  border-radius: 999px;
  border: 1px solid rgba(148, 163, 184, 0.45);
  background: rgba(15, 23, 42, 0.35);
  color: var(--color-text-tertiary);
  font: inherit;
  font-size: 0.85rem;
  font-weight: 600;
  cursor: pointer;
  transition: border-color 0.2s ease, color 0.2s ease, background 0.2s ease;
}

.mk2-panel__tab:hover {
  border-color: rgba(148, 163, 184, 0.65);
  color: var(--color-text-secondary);
}

.mk2-panel__tab:focus-visible {
  outline: 2px solid rgba(129, 140, 248, 0.8);
  outline-offset: 2px;
}

.mk2-panel__tab[aria-selected="true"],
.mk2-panel__tab.is-active {
  background: rgba(59, 130, 246, 0.2);
  border-color: rgba(99, 102, 241, 0.6);
  color: var(--color-text-primary);
}

.mk2-panel__tabpanels {
  flex: 1;
  min-height: 0;
}

.mk2-panel__tabpanel {
  display: none;
  flex-direction: column;
  gap: 1.25rem;
  min-height: 0;
  height: 100%;
  overflow: auto;
  padding-right: 0.35rem;
  scrollbar-gutter: stable;
}

.mk2-panel__tabpanel.is-active {
=======
  gap: 1.5rem;
  min-height: 0;
  overflow: auto;
}

.page-layout--mk2 .mk2-panel {
>>>>>>> 4d72576c
  display: flex;
}

.mk2-panel__section {
  display: flex;
  flex-direction: column;
  gap: 1rem;
  border: 0;
  padding: 0;
  margin: 0;
}

<<<<<<< HEAD
.mk2-panel__actions {
  display: flex;
  flex-direction: column;
  gap: 0.5rem;
  padding-top: 0.75rem;
  margin-top: 0.25rem;
  border-top: 1px solid rgba(148, 163, 184, 0.25);
}

.mk2-panel__actions button {
  width: 100%;
}

=======
>>>>>>> 4d72576c
.mk2-panel__heading {
  display: block;
  margin: 0;
  font-size: 1.1rem;
  font-weight: 600;
  padding: 0;
}

<<<<<<< HEAD
.mk2-panel__tabpanel #config-input {
  min-height: 24rem;
  font-family: "JetBrains Mono", "Fira Code", Menlo, Consolas, monospace;
  font-size: 0.95rem;
  line-height: 1.45;
}

=======
>>>>>>> 4d72576c
.page-layout--mk2 .results-card {
  grid-column: 3;
}

.page-layout--mk2 .form-card {
  grid-column: 1;
}

.page-layout--mk2 .mk2-panel {
  grid-column: 2;
}

.mk2-seed-controls {
  display: flex;
  align-items: center;
  gap: 0.75rem;
  flex-wrap: wrap;
}

.form-row--full {
  grid-column: 1 / -1;
}

.link-button {
  display: inline-flex;
  align-items: center;
  gap: 0.35rem;
  padding: 0;
  border: 0;
  background: none;
  color: var(--color-accent);
  font: inherit;
  font-size: 0.85rem;
  text-decoration: underline;
  cursor: pointer;
}

.link-button:hover,
.link-button:focus {
  color: var(--color-accent-strong);
}

.checkbox-inline {
  display: inline-flex;
  align-items: center;
  gap: 0.4rem;
  font-weight: 500;
  font-size: 0.85rem;
  cursor: pointer;
}

.checkbox-inline input[type="checkbox"] {
  width: auto;
  min-height: 0;
  accent-color: var(--color-accent);
}

label,
.form-label {
  font-weight: 600;
  font-size: 0.9rem;
  color: var(--color-text-primary);
}

input,
textarea,
select {
  width: 100%;
  padding: 0.6rem 0.85rem;
  border-radius: 0.55rem;
  border: 1px solid rgba(120, 146, 196, 0.4);
  background: var(--color-surface-soft);
  color: inherit;
  font: inherit;
  min-height: 2.65rem;
  transition: border-color 0.2s ease, box-shadow 0.2s ease, background 0.2s ease;
}

.is-invalid {
  border-color: rgba(248, 113, 113, 0.9);
  box-shadow: 0 0 0 1px rgba(248, 113, 113, 0.35);
}

.is-invalid:focus-visible {
  outline-color: rgba(248, 113, 113, 0.9);
}

textarea {
  resize: vertical;
}

input:focus-visible,
textarea:focus-visible,
select:focus-visible {
  outline: 2px solid var(--color-accent);
  outline-offset: 2px;
  border-color: transparent;
  box-shadow: 0 0 0 3px rgba(34, 211, 238, 0.35);
}

button {
  appearance: none;
  border-radius: 0.55rem;
  padding: 0.55rem 1.1rem;
  font: inherit;
  font-weight: 600;
  font-size: 0.9rem;
  cursor: pointer;
  border: 1px solid transparent;
  background: linear-gradient(135deg, var(--color-accent), var(--color-compression));
  color: var(--color-base-950);
  transition: transform 0.2s ease, box-shadow 0.2s ease, background 0.2s ease, border-color 0.2s ease;
}

button:disabled {
  opacity: 0.5;
  cursor: not-allowed;
  box-shadow: none;
  transform: none;
}

button:not(:disabled):hover {
  transform: translateY(-1px);
  box-shadow: 0 10px 24px rgba(56, 189, 248, 0.28);
}

button:focus-visible {
  outline: 3px solid var(--color-focus);
  outline-offset: 3px;
}

button.preset-button {
  background: rgba(255, 255, 255, 0.04);
  color: inherit;
  border: 1px solid var(--color-border);
  box-shadow: none;
  min-width: 0;
}

button.preset-button.is-active,
button.preset-button:not(:disabled):hover {
  background: linear-gradient(135deg, var(--color-accent), var(--color-compression));
  color: var(--color-base-950);
  border-color: transparent;
}

.action-button {
  display: inline-flex;
  align-items: center;
  justify-content: center;
  gap: 0.5rem;
  white-space: nowrap;
}

.action-button--outline {
  background: rgba(255, 255, 255, 0.04);
  color: var(--color-text-primary);
  border: 1px solid var(--color-border-strong);
}

.action-button--outline:not(:disabled):hover {
  background: rgba(34, 211, 238, 0.16);
  color: var(--color-accent-strong);
  border-color: rgba(34, 211, 238, 0.5);
}

.action-button--warm {
  background: linear-gradient(135deg, var(--color-warm), var(--color-warm-strong));
  color: #2f1400;
}

.action-button--compression {
  background: linear-gradient(135deg, var(--color-compression), #6366f1);
  color: var(--color-base-950);
}

.action-button.is-busy::after {
  content: "";
  display: inline-block;
  width: 0.85rem;
  height: 0.85rem;
  border-radius: 50%;
  border: 2px solid rgba(2, 6, 23, 0.2);
  border-top-color: rgba(2, 6, 23, 0.65);
  animation: button-spin 0.8s linear infinite;
}

.action-button.is-busy {
  cursor: progress;
}

@keyframes button-spin {
  to {
    transform: rotate(1turn);
  }
}

.results-actions {
  display: flex;
  flex-wrap: wrap;
  gap: 0.4rem;
  justify-content: flex-end;
  align-items: center;
}

.export-status {
  margin: 0.25rem 0 0;
  min-height: 1.25rem;
  font-size: 0.9rem;
  color: var(--color-text-muted);
}

.export-status[data-tone="success"] {
  color: #bbf7d0;
}

.export-status[data-tone="error"] {
  color: #fca5a5;
}

.has-tooltip {
  position: relative;
}

#app-tooltip {
  position: fixed;
  z-index: 9999;
  pointer-events: none;
  background: var(--color-base-900);
  color: var(--color-text-primary);
  padding: 0.4rem 0.65rem;
  border-radius: 0.6rem;
  border: 1px solid rgba(148, 163, 184, 0.35);
  box-shadow: 0 18px 44px rgba(2, 6, 23, 0.55);
  font-size: 0.75rem;
  line-height: 1.2;
  opacity: 0;
  transform: translateY(4px);
  transition: opacity 0.15s ease, transform 0.15s ease;
  padding-right: 0.75rem;
}

#app-tooltip.is-visible {
  opacity: 1;
  transform: translateY(0);
}

#replay-tooltip {
  position: fixed;
  z-index: 9999;
  pointer-events: none;
  min-width: 200px;
  max-width: min(280px, 85vw);
  background: var(--color-base-900);
  border: 1px solid rgba(56, 189, 248, 0.28);
  border-radius: 0.85rem;
  padding: 0.75rem 0.9rem;
  box-shadow: 0 20px 48px rgba(2, 6, 23, 0.55);
  opacity: 0;
  transform: translateY(4px);
  transition: opacity 0.15s ease, transform 0.15s ease;
  color: var(--color-text-primary);
  font-size: 0.8rem;
  line-height: 1.35;
}

#replay-tooltip.is-visible {
  opacity: 1;
  transform: translateY(0);
}

#replay-tooltip .replay-tooltip__title {
  font-weight: 600;
  font-size: 0.9rem;
  margin-bottom: 0.35rem;
}

#replay-tooltip .replay-tooltip__list {
  margin: 0;
  display: grid;
  gap: 0.3rem;
}

#replay-tooltip .replay-tooltip__list > div {
  display: grid;
  grid-template-columns: auto 1fr;
  gap: 0.35rem;
}

#replay-tooltip dt {
  font-weight: 500;
  color: var(--color-text-muted);
}

#replay-tooltip dd {
  margin: 0;
  color: var(--color-text-primary);
  text-align: right;
}

.test-console-presets {
  display: flex;
  flex-wrap: wrap;
  gap: 0.75rem;
}

.test-console-presets + .help-text {
  margin: 0;
  color: var(--color-text-muted);
  font-size: 0.9rem;
}

@media (prefers-reduced-motion: reduce) {
  * {
    transition-duration: 0.01ms !important;
    animation-duration: 0.01ms !important;
    animation-iteration-count: 1 !important;
  }
}

.CodeMirror {
  border-radius: 0.85rem;
  border: 1px solid rgba(148, 163, 184, 0.35);
  background: rgba(15, 23, 42, 0.6);
  color: inherit;
  height: 320px;
  font-size: 0.95rem;
  font-family: "JetBrains Mono", "Fira Code", "SFMono-Regular", monospace;
}

.CodeMirror-gutters {
  background: transparent;
  border-right: 1px solid rgba(148, 163, 184, 0.25);
}

.runner-inputs {
  display: grid;
  gap: 0.75rem;
  grid-template-columns: repeat(auto-fit, minmax(140px, 1fr));
}

.runner-inputs__item {
  display: flex;
  flex-direction: column;
  gap: 0.5rem;
  font-weight: 600;
}

.runner-inputs__item input {
  font-weight: 400;
}

.runner-inputs__label {
  font-weight: 600;
}

.CodeMirror-cursor {
  border-left: 2px solid #38bdf8;
}

.CodeMirror-selected {
  background: rgba(56, 189, 248, 0.2) !important;
}

.help-text {
  margin: 0;
  font-size: var(--font-size-small);
  color: var(--color-text-muted);
}

.form-status {
  min-height: 1.5rem;
  margin: 0;
  flex-shrink: 0;
  grid-column: 1 / -1;
  font-size: var(--font-size-small);
  color: var(--color-text-muted);
}

.form-status--success {
  color: #86efac;
}

.form-status--error {
  color: #fca5a5;
}

#toast-container {
  position: fixed;
  bottom: 1.5rem;
  right: 1.5rem;
  display: grid;
  gap: 0.65rem;
  z-index: 40;
  pointer-events: none;
}

.toast {
  padding: 0.75rem 1rem;
  border-radius: 0.65rem;
  background: rgba(15, 23, 42, 0.88);
  color: var(--color-text-primary);
  font-size: 0.85rem;
  box-shadow: 0 12px 24px rgba(2, 6, 23, 0.35);
  opacity: 0;
  transform: translateY(12px);
  transition: opacity 0.2s ease, transform 0.2s ease;
  pointer-events: auto;
}

.toast--info {
  border: 1px solid rgba(56, 189, 248, 0.45);
}

.toast--warning {
  border: 1px solid rgba(251, 191, 36, 0.55);
}

.toast.is-visible {
  opacity: 1;
  transform: translateY(0);
}

.results-header {
  display: flex;
  flex-wrap: wrap;
  justify-content: space-between;
  gap: 0.75rem;
  align-items: center;
}

.results-header h2 {
  margin: 0;
  font-size: 1.35rem;
}

.results-subtitle,
#results-subtitle {
  margin: 0;
  color: var(--color-text-muted);
}

.diagnostics-panel {
  border: 1px solid rgba(148, 163, 184, 0.25);
  border-radius: 0.85rem;
  background: rgba(15, 23, 42, 0.5);
}

.diagnostics-details {
  display: block;
}

.diagnostics-details > summary {
  list-style: none;
  display: flex;
  align-items: center;
  gap: 0.75rem;
  padding: 0.85rem 1rem;
  cursor: pointer;
  font-weight: 600;
  color: var(--color-text-primary);
}

.diagnostics-details > summary::-webkit-details-marker {
  display: none;
}

.diagnostics-summary::before {
  content: "";
  flex: 0 0 auto;
  width: 0.75rem;
  height: 0.75rem;
  border: 2px solid rgba(148, 163, 184, 0.55);
  border-left-color: transparent;
  border-top-color: transparent;
  transform: rotate(45deg);
  transition: transform 0.2s ease;
  margin-right: 0.25rem;
}

.diagnostics-details[open] > .diagnostics-summary::before {
  transform: rotate(225deg);
}

.diagnostics-summary {
  display: flex;
  align-items: center;
  gap: 0.5rem;
  width: 100%;
}

.diagnostics-summary__label {
  flex: 1 1 auto;
}

.diagnostics-summary__badge {
  flex: 0 0 auto;
  font-size: 0.75rem;
  text-transform: uppercase;
  letter-spacing: 0.04em;
  padding: 0.25rem 0.5rem;
  border-radius: 999px;
  background: rgba(248, 113, 113, 0.25);
  color: #fecaca;
  border: 1px solid rgba(248, 113, 113, 0.4);
}

.diagnostics-details > summary:focus-visible,
.diagnostics-compression summary:focus-visible {
  outline: 3px solid var(--color-focus);
  outline-offset: 3px;
}

.diagnostics-content {
  display: grid;
  gap: 1rem;
  padding: 0 1rem 1.15rem;
}

.diagnostics-section h3,
.diagnostics-subsection h4 {
  margin: 0 0 0.5rem;
  font-size: 0.95rem;
}

.diagnostics-section {
  display: flex;
  flex-direction: column;
  gap: 0.75rem;
}

.diagnostics-issues {
  list-style: none;
  margin: 0;
  padding: 0;
  display: grid;
  gap: 0.75rem;
}

.diagnostics-issue {
  border: 1px solid rgba(248, 113, 113, 0.25);
  background: rgba(30, 41, 59, 0.55);
  border-radius: 0.75rem;
  padding: 0.75rem 0.85rem;
  display: grid;
  gap: 0.5rem;
}

.diagnostics-issue__header {
  display: flex;
  align-items: baseline;
  gap: 0.5rem;
  flex-wrap: wrap;
}

.diagnostics-issue__severity {
  font-size: 0.7rem;
  text-transform: uppercase;
  letter-spacing: 0.08em;
  font-weight: 700;
  padding: 0.25rem 0.45rem;
  border-radius: 999px;
  border: 1px solid rgba(248, 113, 113, 0.5);
  color: #fecaca;
  background: rgba(248, 113, 113, 0.25);
}

.diagnostics-issue__severity--info {
  border-color: rgba(56, 189, 248, 0.4);
  background: rgba(56, 189, 248, 0.18);
  color: #bae6fd;
}

.diagnostics-issue__severity--warning {
  border-color: rgba(250, 204, 21, 0.45);
  background: rgba(250, 204, 21, 0.22);
  color: #fef3c7;
}

.diagnostics-issue__severity--error,
.diagnostics-issue__severity--critical {
  border-color: rgba(248, 113, 113, 0.55);
  background: rgba(248, 113, 113, 0.3);
  color: #fecaca;
}

.diagnostics-issue__title {
  font-weight: 600;
}

.diagnostics-issue p {
  margin: 0;
  font-size: 0.85rem;
  color: var(--color-text-muted);
}

.diagnostics-stats {
  display: grid;
  grid-template-columns: repeat(auto-fit, minmax(140px, 1fr));
  gap: 0.75rem 1.25rem;
  margin: 0;
}

.diagnostics-stats dt {
  font-size: 0.7rem;
  text-transform: uppercase;
  letter-spacing: 0.08em;
  color: var(--color-text-muted);
  margin: 0;
}

.diagnostics-stats dd {
  margin: 0;
  font-weight: 600;
}

.diagnostics-subsection {
  display: flex;
  flex-direction: column;
  gap: 0.5rem;
}

.diagnostics-day-types {
  list-style: none;
  margin: 0;
  padding: 0;
  display: grid;
  gap: 0.5rem;
  grid-template-columns: repeat(auto-fit, minmax(150px, 1fr));
}

.diagnostics-day-types li {
  border: 1px solid rgba(148, 163, 184, 0.25);
  border-radius: 0.65rem;
  padding: 0.45rem 0.65rem;
  background: rgba(30, 41, 59, 0.45);
  display: flex;
  flex-direction: column;
  gap: 0.2rem;
}

.diagnostics-day-types time {
  font-size: 0.8rem;
  color: var(--color-text-muted);
}

.diagnostics-day-types span {
  font-weight: 600;
}

.diagnostics-compression {
  display: grid;
  gap: 0.5rem;
}

.diagnostics-compression details {
  border: 1px solid rgba(129, 140, 248, 0.35);
  border-radius: 0.65rem;
  background: rgba(79, 70, 229, 0.12);
  padding: 0.5rem 0.65rem;
}

.diagnostics-compression summary {
  cursor: pointer;
  font-weight: 600;
  list-style: none;
}

.diagnostics-compression summary::-webkit-details-marker {
  display: none;
}

.diagnostics-compression ul {
  margin: 0.5rem 0 0;
  padding-left: 1.1rem;
  color: var(--color-text-muted);
  font-size: 0.85rem;
}

.diagnostics-compression li {
  margin-bottom: 0.25rem;
}

.results-body {
  display: grid;
  grid-template-columns: minmax(0, 1fr) minmax(220px, 280px);
  grid-template-areas: "calendar summary";
  gap: 1.25rem;
  min-height: 0;
  align-items: stretch;
}

.summary {
  display: flex;
  flex-direction: column;
  gap: 0.75rem;
  min-height: 0;
  overflow: auto;
  padding: 1rem;
  border-radius: 0.85rem;
  border: 1px solid rgba(148, 163, 184, 0.25);
  background: rgba(15, 23, 42, 0.5);
  scrollbar-gutter: stable both-edge;
  grid-area: summary;
}

.calendar-wrapper {
  grid-area: calendar;
}

.replay-inspector {
  padding-top: 1.5rem;
  border-top: 1px solid var(--color-border);
  display: grid;
  grid-template-columns: repeat(2, minmax(0, 1fr));
  gap: 1.5rem;
  min-height: 0;
  overflow: auto;
  scrollbar-gutter: stable;
  padding-right: 0.5rem;
}

.replay-inspector__visual,
.replay-inspector__data {
  display: flex;
  flex-direction: column;
  gap: 1rem;
  min-height: 0;
}

.replay-inspector__header {
  display: flex;
  flex-direction: column;
  gap: 0.25rem;
}

.replay-heading {
  display: flex;
  align-items: center;
  gap: 0.5rem;
  position: relative;
}

.replay-inspector__header h3 {
  margin: 0;
  font-size: 1.35rem;
}

.replay-info-button {
  flex: 0 0 auto;
  width: 1.75rem;
  height: 1.75rem;
  border-radius: 999px;
  border: 1px solid var(--color-border);
  background: rgba(56, 189, 248, 0.12);
  color: var(--color-accent);
  font-weight: 600;
  font-size: 0.95rem;
  line-height: 1;
  display: inline-flex;
  align-items: center;
  justify-content: center;
  cursor: pointer;
  transition: background 0.2s ease, color 0.2s ease, border-color 0.2s ease,
    box-shadow 0.2s ease;
}

.replay-info-button:hover,
.replay-info-button:focus-visible {
  background: rgba(56, 189, 248, 0.24);
  border-color: var(--color-border-strong);
  color: var(--color-accent-strong);
  box-shadow: 0 12px 28px rgba(56, 189, 248, 0.25);
}

.replay-info-button:focus-visible {
  outline: 3px solid var(--color-focus);
  outline-offset: 2px;
}

.replay-info-popover {
  position: absolute;
  top: calc(100% + 0.75rem);
  right: 0;
  width: min(280px, 72vw);
  padding: 1rem 1.15rem;
  background: var(--color-surface-strong);
  border: 1px solid var(--color-border-strong);
  border-radius: 0.75rem;
  box-shadow: var(--shadow-elevated);
  z-index: 20;
}

.replay-info-popover p {
  margin: 0;
  font-size: 0.85rem;
  line-height: 1.4;
}

.replay-info-popover p + p {
  margin-top: 0.5rem;
}

.replay-inspector__hint {
  margin: 0;
  font-size: 0.9rem;
  color: var(--color-text-muted);
}

.replay-minute {
  margin: 0;
  font-size: 0.95rem;
  color: var(--color-accent);
  min-height: 1.2em;
}

.replay-legend {
  display: grid;
  gap: 0.4rem;
  padding: 0.85rem 1rem;
  border-radius: 0.9rem;
  border: 1px solid rgba(56, 189, 248, 0.18);
  background: rgba(15, 24, 46, 0.6);
  box-shadow: inset 0 0 0 1px rgba(148, 163, 184, 0.12);
}

.replay-legend__item {
  display: flex;
  gap: 0.4rem;
  align-items: baseline;
  font-size: 0.85rem;
  color: var(--color-text-muted);
}

.replay-legend__term {
  font-weight: 600;
  color: var(--color-text-primary);
  min-width: 5.5rem;
}

.replay-legend__definition {
  flex: 1;
}

.replay-radial {
  width: min(420px, 100%);
  max-width: 100%;
  align-self: center;
  display: block;
  height: auto;
  touch-action: none;
  background: radial-gradient(circle at center, rgba(148, 163, 184, 0.12), transparent 65%);
  border-radius: 50%;
}

.replay-backdrop circle,
.replay-backdrop line {
  pointer-events: none;
}

.replay-backdrop circle {
  fill: none;
  stroke: rgba(148, 163, 184, 0.22);
}

.replay-backdrop line {
  stroke: rgba(148, 163, 184, 0.18);
  stroke-width: 1;
}

.replay-empty-message {
  fill: var(--color-text-muted);
  font-size: 1rem;
}

.replay-arcs path {
  stroke: rgba(15, 23, 42, 0.45);
  stroke-width: 1;
  fill-opacity: 0.7;
  transition: stroke-width 0.15s ease, fill-opacity 0.15s ease, filter 0.15s ease,
    stroke 0.15s ease;
  cursor: pointer;
}

.replay-arcs path.is-hovered {
  stroke: #fbbf24;
  stroke-width: 2;
  fill-opacity: 0.85;
  filter: drop-shadow(0 0 8px rgba(251, 191, 36, 0.4));
}

.replay-arcs path.is-selected {
  stroke: #38bdf8;
  stroke-width: 3;
  fill-opacity: 0.95;
  filter: drop-shadow(0 0 12px rgba(56, 189, 248, 0.55));
}

.replay-event-list {
  display: flex;
  flex-direction: column;
  gap: 1rem;
  min-height: 0;
  overflow: auto;
  padding-right: 0.5rem;
  scrollbar-gutter: stable;
}

.replay-event {
  border: 1px solid rgba(148, 163, 184, 0.25);
  border-radius: 0.85rem;
  padding: 1rem;
  background: rgba(15, 23, 42, 0.68);
  transition: border-color 0.15s ease, box-shadow 0.15s ease, background 0.15s ease;
  cursor: pointer;
}

.replay-event:focus {
  outline: 2px solid #38bdf8;
  outline-offset: 3px;
}

.replay-event.is-hovered {
  border-color: rgba(251, 191, 36, 0.9);
  background: rgba(251, 191, 36, 0.12);
}

.replay-event.is-selected {
  border-color: #38bdf8;
  box-shadow: 0 0 0 2px rgba(56, 189, 248, 0.35);
  background: rgba(15, 23, 42, 0.82);
}

.replay-event__summary {
  margin: 0 0 0.75rem;
  font-weight: 600;
  line-height: 1.35;
}

.replay-event__meta {
  margin: 0 0 0.75rem;
  font-size: 0.95rem;
  color: rgba(226, 232, 240, 0.78);
}

.replay-event__json,
.replay-event__diff-json {
  margin: 0;
  padding: 0.75rem;
  border-radius: 0.75rem;
  background: rgba(15, 23, 42, 0.75);
  overflow-x: auto;
  font-size: 0.85rem;
}

.replay-event__diff {
  margin-top: 0.75rem;
  padding-top: 0.75rem;
  border-top: 1px solid rgba(148, 163, 184, 0.25);
}

.replay-event__diff-title {
  margin: 0 0 0.5rem;
  font-size: 0.95rem;
  font-weight: 600;
}

@media (max-width: 900px) {
  .results-body {
    grid-template-columns: minmax(0, 1fr);
    grid-template-rows: auto auto;
    grid-template-areas:
      "summary"
      "calendar";
  }

  .calendar-wrapper {
    grid-row: auto;
  }

  .replay-inspector {
    grid-template-columns: minmax(0, 1fr);
  }
}

.test-console-card {
  display: grid;
  grid-template-rows: auto minmax(0, 1fr) auto;
  gap: 1.5rem;
  min-height: 0;
  overflow: hidden;
}

.test-console-header {
  display: flex;
  flex-wrap: wrap;
  gap: 1rem;
  align-items: center;
}

.test-console-header .view-switcher {
  margin-left: auto;
  justify-content: flex-end;
  align-self: center;
}

.test-console-actions {
  display: flex;
  gap: 0.5rem;
  align-items: center;
}

.test-console-actions button {
  padding: 0.55rem 1.1rem;
  border-radius: 0.65rem;
  font-size: 0.95rem;
}

.test-console-body {
  display: grid;
  grid-template-columns: minmax(260px, 320px) minmax(0, 1fr);
  gap: 1.5rem;
  min-height: 0;
}

.test-console-sidebar {
  display: flex;
  flex-direction: column;
  gap: 1.5rem;
  min-height: 0;
  overflow: auto;
  padding-right: 0.5rem;
  scrollbar-gutter: stable;
}

.test-console-tabs {
  display: flex;
  flex-direction: column;
  gap: 1rem;
  min-height: 0;
}

.test-console-tablist {
  display: flex;
  flex-wrap: wrap;
  gap: 0.5rem;
}

.test-console-tab {
  border: 1px solid rgba(148, 163, 184, 0.35);
  background: rgba(15, 23, 42, 0.45);
  color: inherit;
  padding: 0.5rem 0.9rem;
  border-radius: 0.65rem;
  font-size: 0.95rem;
  cursor: pointer;
  transition: background 0.2s ease, border-color 0.2s ease, color 0.2s ease;
}

.test-console-tab:hover {
  border-color: rgba(148, 163, 184, 0.6);
}

.test-console-tab:focus-visible {
  outline: 2px solid rgba(129, 140, 248, 0.8);
  outline-offset: 2px;
}

.test-console-tab[aria-selected="true"],
.test-console-tab.is-active {
  background: rgba(59, 130, 246, 0.2);
  border-color: rgba(99, 102, 241, 0.6);
  color: var(--color-text-primary);
}

.test-console-tabpanels {
  min-height: 0;
}

.test-console-panel {
  display: none;
  flex-direction: column;
  gap: 1.5rem;
  min-height: 0;
}

.test-console-panel.is-active {
  display: flex;
}

.repo-browser {
  display: flex;
  flex-direction: column;
  gap: 1rem;
  padding: 1.25rem;
  border-radius: 1rem;
  border: 1px solid rgba(148, 163, 184, 0.3);
  background: rgba(15, 23, 42, 0.55);
}

.repo-browser__title {
  margin: 0;
  font-size: 1.1rem;
}

.repo-browser__subtitle {
  margin: 0.25rem 0 0;
  color: rgba(226, 232, 240, 0.78);
  font-size: 0.9rem;
}

.repo-browser__controls {
  display: flex;
  gap: 0.5rem;
}

.repo-browser__controls select {
  flex: 1;
}

.repo-browser__preview {
  border-radius: 0.85rem;
  border: 1px solid rgba(148, 163, 184, 0.25);
  background: rgba(15, 23, 42, 0.4);
  padding: 1rem;
  max-height: 240px;
  overflow: auto;
}

.repo-browser__preview pre {
  margin: 0;
  white-space: pre-wrap;
  word-break: break-word;
  font-family: "JetBrains Mono", "Fira Code", "SFMono-Regular", monospace;
  font-size: 0.85rem;
}

.repo-browser__actions {
  display: flex;
  flex-direction: column;
  gap: 0.5rem;
}

.repo-browser__status {
  margin: 0;
  font-size: 0.85rem;
  min-height: 1.25rem;
  color: rgba(226, 232, 240, 0.78);
}

.test-console-outputs {
  display: grid;
  gap: 1rem;
  grid-template-columns: repeat(auto-fit, minmax(240px, 1fr));
  align-content: start;
  grid-auto-rows: minmax(180px, auto);
  min-height: 0;
  overflow: auto;
  padding-right: 0.5rem;
  scrollbar-gutter: stable;
}

@media (max-width: 1100px) {
  .test-console-body {
    grid-template-columns: minmax(0, 1fr);
    grid-template-rows: minmax(0, 1fr) minmax(0, 1fr);
  }

  .test-console-outputs {
    grid-auto-rows: minmax(0, 1fr);
  }
}

.output-panel {
  background: rgba(15, 23, 42, 0.6);
  border-radius: 1rem;
  border: 1px solid rgba(148, 163, 184, 0.25);
  display: flex;
  flex-direction: column;
  min-height: 0;
}

.output-panel-header {
  padding: 1rem 1.25rem 0.5rem;
  border-bottom: 1px solid rgba(148, 163, 184, 0.2);
}

.output-panel-header h3 {
  margin: 0;
  font-size: 1.1rem;
}

.output-panel pre {
  flex: 1;
  margin: 0;
  border-radius: 0 0 1rem 1rem;
  overflow: auto;
}

.diff-panel {
  display: flex;
  flex-direction: column;
  gap: 1.25rem;
}

@media (min-width: 900px) {
  .diff-panel {
    grid-column: 1 / -1;
  }
}

.diff-panel__header {
  display: flex;
  flex-direction: column;
  gap: 0.75rem;
}

@media (min-width: 640px) {
  .diff-panel__header {
    flex-direction: row;
    align-items: flex-start;
    justify-content: space-between;
    gap: 1rem;
  }
}

.diff-panel__header-text h3 {
  margin: 0;
}

.diff-panel__subtitle {
  margin: 0.25rem 0 0;
  color: rgba(226, 232, 240, 0.78);
  font-size: 0.9rem;
}

.diff-panel__controls {
  display: flex;
  flex-direction: column;
  gap: 0.5rem;
  align-items: flex-start;
}

@media (min-width: 640px) {
  .diff-panel__controls {
    flex-direction: row;
    align-items: center;
    justify-content: flex-end;
  }
}

.diff-panel__select {
  display: flex;
  flex-direction: column;
  gap: 0.4rem;
  font-size: 0.9rem;
  font-weight: 600;
}

.diff-panel__select select {
  min-width: 220px;
}

.diff-panel__badge {
  display: inline-flex;
  align-items: center;
  gap: 0.35rem;
  border-radius: 999px;
  padding: 0.35rem 0.85rem;
  font-size: 0.85rem;
  font-weight: 600;
  border: 1px solid rgba(148, 163, 184, 0.4);
  background: rgba(148, 163, 184, 0.15);
  color: rgba(226, 232, 240, 0.92);
  white-space: nowrap;
}

.diff-panel__badge.is-match {
  background: rgba(22, 101, 52, 0.28);
  border-color: rgba(34, 197, 94, 0.55);
  color: #bbf7d0;
}

.diff-panel__badge.is-mismatch {
  background: rgba(153, 27, 27, 0.25);
  border-color: rgba(248, 113, 113, 0.6);
  color: #fecaca;
}

.diff-panel__badge.is-error {
  background: rgba(202, 138, 4, 0.24);
  border-color: rgba(251, 191, 36, 0.6);
  color: #fde68a;
}

.diff-panel__badge.is-pending {
  color: rgba(226, 232, 240, 0.88);
}

.diff-panel__summary {
  display: flex;
  flex-direction: column;
  gap: 0.75rem;
  font-size: 0.9rem;
  color: rgba(226, 232, 240, 0.86);
}

.diff-panel__summary p {
  margin: 0;
}

.diff-panel__metrics {
  display: grid;
  gap: 0.5rem;
  grid-template-columns: repeat(auto-fit, minmax(160px, 1fr));
}

.diff-panel__metric {
  display: flex;
  justify-content: space-between;
  gap: 0.5rem;
  padding: 0.65rem 0.85rem;
  border-radius: 0.75rem;
  background: rgba(148, 163, 184, 0.12);
  border: 1px solid rgba(148, 163, 184, 0.2);
  font-size: 0.85rem;
}

.diff-panel__metric-value {
  font-variant-numeric: tabular-nums;
  font-weight: 600;
}

.diff-panel__details,
.diff-panel__notes {
  margin: 0;
  padding-left: 1.25rem;
  display: flex;
  flex-direction: column;
  gap: 0.35rem;
}

.diff-panel__notes {
  color: rgba(252, 211, 77, 0.85);
}

.diff-panel__body {
  display: grid;
  gap: 1rem;
  grid-template-columns: repeat(auto-fit, minmax(240px, 1fr));
}

.diff-panel__column {
  display: flex;
  flex-direction: column;
  gap: 0.5rem;
}

.diff-panel__column-title {
  margin: 0;
  font-size: 0.95rem;
  font-weight: 600;
  color: rgba(226, 232, 240, 0.85);
}

.diff-panel__output {
  margin: 0;
  min-height: 220px;
}

.diff-panel--match .diff-panel__output {
  border-color: rgba(34, 197, 94, 0.55);
  background: rgba(22, 101, 52, 0.18);
}

.diff-panel--mismatch .diff-panel__output {
  border-color: rgba(248, 113, 113, 0.6);
  background: rgba(153, 27, 27, 0.22);
}

.diff-panel--error .diff-panel__output {
  border-color: rgba(251, 191, 36, 0.6);
  background: rgba(202, 138, 4, 0.22);
}

.test-console-status {
  display: flex;
  align-items: center;
  gap: 0.75rem;
  padding: 0.85rem 1.25rem;
  border-radius: 0.85rem;
  border: 1px solid rgba(148, 163, 184, 0.3);
  background: rgba(148, 163, 184, 0.12);
  font-size: 0.95rem;
  color: #e2e8f0;
  flex-shrink: 0;
}

.status-indicator {
  width: 0.6rem;
  height: 0.6rem;
  border-radius: 999px;
  background: radial-gradient(circle at 30% 30%, #94a3b8, #475569);
  box-shadow: 0 0 0 3px rgba(148, 163, 184, 0.15);
  transition: box-shadow 0.2s ease, transform 0.2s ease;
}

.status-indicator.is-idle {
  background: radial-gradient(circle at 30% 30%, #94a3b8, #475569);
}

.status-indicator.is-loading {
  background: radial-gradient(circle at 30% 30%, #f59e0b, #d97706);
  box-shadow: 0 0 0 4px rgba(234, 179, 8, 0.2);
  animation: indicator-pulse 1.2s ease-in-out infinite;
}

.status-indicator.is-running {
  background: radial-gradient(circle at 30% 30%, #fb923c, #f97316);
  box-shadow: 0 0 0 4px rgba(249, 115, 22, 0.25);
  animation: indicator-pulse 0.9s ease-in-out infinite;
}

.status-indicator.is-ready {
  background: radial-gradient(circle at 30% 30%, #34d399, #059669);
  box-shadow: 0 0 0 4px rgba(16, 185, 129, 0.25);
}

.status-indicator.is-error {
  background: radial-gradient(circle at 30% 30%, #f87171, #ef4444);
  box-shadow: 0 0 0 4px rgba(248, 113, 113, 0.25);
  transform: scale(1.05);
}

@keyframes indicator-pulse {
  0%,
  100% {
    transform: scale(1);
  }
  50% {
    transform: scale(1.15);
  }
}

.timeline .vis-timeline {
  border: none;
  border-radius: 18px;
  background: linear-gradient(180deg, rgba(226, 232, 240, 0.95), rgba(237, 233, 254, 0.85));
  box-shadow: inset 0 0 0 1px rgba(148, 163, 184, 0.25), 0 18px 40px -28px rgba(15, 23, 42, 0.55);
  padding: 0.25rem 0.5rem 0.5rem;
}

.timeline .vis-itemset {
  border: none;
}

.timeline .vis-labelset .vis-label .vis-inner {
  font-weight: 700;
  color: #1e293b;
  font-size: 0.92rem;
}

.timeline .vis-time-axis {
  border-color: rgba(148, 163, 184, 0.3);
}

.timeline .vis-time-axis .vis-text {
  color: rgba(71, 85, 105, 0.85);
  font-size: 0.75rem;
  font-weight: 500;
}

.timeline .vis-item {
  border: none;
  border-radius: 12px;
  padding: 0;
  box-shadow: 0 12px 28px -24px rgba(15, 23, 42, 0.6);
}

.timeline .vis-item .timeline-item {
  display: flex;
  flex-direction: column;
  gap: 0.35rem;
  padding: 0.6rem 0.75rem;
}

.timeline .timeline-item-title {
  font-weight: 700;
  font-size: 0.85rem;
  line-height: 1.1;
}

.timeline .timeline-item-time {
  font-size: 0.75rem;
  font-weight: 500;
  font-family: "JetBrains Mono", "Fira Code", "SFMono-Regular", monospace;
  opacity: 0.9;
}

.timeline .vis-item[data-group="saturday"],
.timeline .vis-item[data-group="sunday"] {
  filter: saturate(0.9);
}

.timeline-empty {
  margin: 0;
  padding: 2.5rem 1.5rem;
  text-align: center;
  border-radius: 18px;
  background: rgba(226, 232, 240, 0.45);
  color: rgba(71, 85, 105, 0.8);
  font-weight: 600;
}

.summary h3 {
  margin: 0 0 0.75rem;
  font-size: 1.2rem;
}

.totals {
  display: flex;
  flex-direction: column;
  gap: 0.75rem;
}

.total-chip {
  display: flex;
  justify-content: space-between;
  align-items: center;
  padding: 0.75rem 1rem;
  border-radius: 0.75rem;
  background: rgba(148, 163, 184, 0.12);
  font-size: 0.95rem;
}

.calendar-wrapper {
  flex: 1 1 auto;
  min-width: 0;
  background: rgba(15, 23, 42, 0.6);
  border-radius: 1rem;
  border: 1px solid rgba(148, 163, 184, 0.25);
  padding: 1rem;
  min-height: 0;
  display: flex;
  flex-direction: column;
}

#calendar {
  flex: 1;
  min-height: 0;
  height: 100%;
  width: 100%;
}

.fc-theme-standard .fc-scrollgrid {
  border-color: rgba(148, 163, 184, 0.25);
}

.fc-theme-standard td,
.fc-theme-standard th {
  border-color: rgba(148, 163, 184, 0.25);
}

.fc .fc-toolbar.fc-header-toolbar {
  display: none;
}

.fc .fc-daygrid-day-number,
.fc .fc-col-header-cell-cushion {
  color: inherit;
}

.fc .fc-timegrid-slot-label-cushion,
.fc .fc-timegrid-axis-cushion,
.fc .fc-timegrid-event-harness > * {
  color: inherit;
}

.fc .fc-timegrid-slot-label {
  font-size: 0.85rem;
}

.fc .fc-timegrid-event {
  border-radius: 0.6rem;
  box-shadow: none;
}

.calendar-warning {
  padding: 1rem;
  border-radius: 0.75rem;
  background: rgba(248, 113, 113, 0.12);
  border: 1px solid rgba(248, 113, 113, 0.45);
  color: #fecaca;
  margin-bottom: 1rem;
  flex-shrink: 0;
}

.raw-json {
  margin-top: 1.5rem;
  min-height: 0;
}

.raw-json[open] {
  padding: 1rem;
  border-radius: 0.85rem;
  border: 1px solid rgba(148, 163, 184, 0.25);
  background: rgba(15, 23, 42, 0.5);
}

.raw-json[open] > pre {
  margin-top: 0.75rem;
  max-height: clamp(200px, 40vh, 360px);
  overflow: auto;
}

pre {
  background: rgba(15, 23, 42, 0.6);
  border-radius: 0.75rem;
  padding: 1.5rem;
  overflow-x: auto;
  font-size: 0.9rem;
  line-height: 1.4;
  border: 1px solid rgba(148, 163, 184, 0.2);
}

.hidden {
  display: none !important;
}<|MERGE_RESOLUTION|>--- conflicted
+++ resolved
@@ -143,15 +143,6 @@
     grid-template-rows: auto auto minmax(0, 1fr);
   }
 
-<<<<<<< HEAD
-  .page-layout--mk2 .form-card,
-  .page-layout--mk2 .mk2-panel,
-  .page-layout--mk2 .results-card {
-    grid-column: 1 / -1;
-  }
-
-=======
->>>>>>> 4d72576c
   .results-card {
     grid-row: 2;
   }
@@ -241,88 +232,12 @@
 .mk2-panel {
   display: flex;
   flex-direction: column;
-<<<<<<< HEAD
-  min-height: 0;
+  gap: 1.5rem;
+  min-height: 0;
+  overflow: auto;
 }
 
 .page-layout--mk2 .mk2-panel {
-  display: flex;
-}
-
-.mk2-panel__tabs {
-  display: flex;
-  flex-direction: column;
-  gap: 1.25rem;
-  flex: 1;
-  min-height: 0;
-}
-
-.mk2-panel__tablist {
-  display: flex;
-  align-items: center;
-  gap: 0.5rem;
-  flex-wrap: wrap;
-}
-
-.mk2-panel__tab {
-  display: inline-flex;
-  align-items: center;
-  justify-content: center;
-  gap: 0.5rem;
-  padding: 0.35rem 0.85rem;
-  border-radius: 999px;
-  border: 1px solid rgba(148, 163, 184, 0.45);
-  background: rgba(15, 23, 42, 0.35);
-  color: var(--color-text-tertiary);
-  font: inherit;
-  font-size: 0.85rem;
-  font-weight: 600;
-  cursor: pointer;
-  transition: border-color 0.2s ease, color 0.2s ease, background 0.2s ease;
-}
-
-.mk2-panel__tab:hover {
-  border-color: rgba(148, 163, 184, 0.65);
-  color: var(--color-text-secondary);
-}
-
-.mk2-panel__tab:focus-visible {
-  outline: 2px solid rgba(129, 140, 248, 0.8);
-  outline-offset: 2px;
-}
-
-.mk2-panel__tab[aria-selected="true"],
-.mk2-panel__tab.is-active {
-  background: rgba(59, 130, 246, 0.2);
-  border-color: rgba(99, 102, 241, 0.6);
-  color: var(--color-text-primary);
-}
-
-.mk2-panel__tabpanels {
-  flex: 1;
-  min-height: 0;
-}
-
-.mk2-panel__tabpanel {
-  display: none;
-  flex-direction: column;
-  gap: 1.25rem;
-  min-height: 0;
-  height: 100%;
-  overflow: auto;
-  padding-right: 0.35rem;
-  scrollbar-gutter: stable;
-}
-
-.mk2-panel__tabpanel.is-active {
-=======
-  gap: 1.5rem;
-  min-height: 0;
-  overflow: auto;
-}
-
-.page-layout--mk2 .mk2-panel {
->>>>>>> 4d72576c
   display: flex;
 }
 
@@ -335,22 +250,6 @@
   margin: 0;
 }
 
-<<<<<<< HEAD
-.mk2-panel__actions {
-  display: flex;
-  flex-direction: column;
-  gap: 0.5rem;
-  padding-top: 0.75rem;
-  margin-top: 0.25rem;
-  border-top: 1px solid rgba(148, 163, 184, 0.25);
-}
-
-.mk2-panel__actions button {
-  width: 100%;
-}
-
-=======
->>>>>>> 4d72576c
 .mk2-panel__heading {
   display: block;
   margin: 0;
@@ -359,16 +258,6 @@
   padding: 0;
 }
 
-<<<<<<< HEAD
-.mk2-panel__tabpanel #config-input {
-  min-height: 24rem;
-  font-family: "JetBrains Mono", "Fira Code", Menlo, Consolas, monospace;
-  font-size: 0.95rem;
-  line-height: 1.45;
-}
-
-=======
->>>>>>> 4d72576c
 .page-layout--mk2 .results-card {
   grid-column: 3;
 }
