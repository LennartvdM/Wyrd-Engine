--- conflicted
+++ resolved
@@ -1,6 +1,5 @@
 # Synthetic Calendar Generator
 
-<<<<<<< HEAD
 Generate believable, minute-by-minute weekly schedules for fictional characters. The project now
 ships with a stochastic "workforce" engine for archetype-driven experiments alongside the original
 configuration-based MVP and a browser playground.
@@ -19,7 +18,6 @@
 the random seed to explore different weeks.
 
 ### Configuration-driven CLI
-=======
 Generates minute-by-minute weekly schedules for NPC-style characters based on a simple JSON
 configuration. Every generated day totals 1,440 minutes with no gaps or overlaps so the routines
 feel consistent and believable.
@@ -27,20 +25,16 @@
 ## Quick start
 
 ### Command-line tool
->>>>>>> d5b01be0
 
 ```bash
 python calendar_gen.py path/to/config.json output.json
 ```
 
-<<<<<<< HEAD
 The original deterministic MVP remains available when you need to supply an explicit schedule
 configuration. It validates the input against strict 24-hour days and is useful for regression
 checks.
-=======
 The CLI reads a character configuration, writes a full week of events to the output file, and prints
 summary totals for sleep, work, meals, activities, and free time to the console.
->>>>>>> d5b01be0
 
 ### Browser UI
 
