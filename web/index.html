--- conflicted
+++ resolved
@@ -20,36 +20,10 @@
       <section class="tab-panel active" data-tab="calendar" data-tab-scope="root">
         <div id="calendar-container"></div>
       </section>
-<<<<<<< HEAD
-      <section class="tab-panel" data-tab="config" data-tab-scope="root" id="config-panel">
-        <div class="config-layout">
-          <div class="config-actions" data-config="runtime-controls">
-            <button
-              type="button"
-              class="primary-action"
-              data-config="actions"
-              data-action="initialize"
-            >
-              Initialize Runtime
-            </button>
-            <button
-              type="button"
-              class="secondary-action"
-              data-config="actions"
-              data-action="generate"
-              disabled
-            >
-              Generate
-            </button>
-          </div>
-          <div class="tab-group">
-            <div class="tab-bar nested" data-config="engine-tabs">
-=======
       <section class="tab-panel" data-tab="config" data-tab-scope="root">
         <div class="config-layout">
           <div class="tab-group">
             <div class="tab-bar nested">
->>>>>>> 85e52f5f
               <button
                 class="tab active"
                 data-tab="mk1"
@@ -66,20 +40,9 @@
                 class="tab-panel active"
                 data-tab="mk1"
                 data-tab-scope="config-engine"
-<<<<<<< HEAD
-                data-engine="mk1"
-              >
-                <div class="tab-group">
-                  <div
-                    class="tab-bar nested subtle"
-                    data-config="rig-tabs"
-                    data-engine="mk1"
-                  >
-=======
               >
                 <div class="tab-group">
                   <div class="tab-bar nested subtle">
->>>>>>> 85e52f5f
                     <button
                       class="tab active"
                       data-tab="rig-x"
@@ -133,19 +96,9 @@
                   </div>
                 </div>
               </section>
-<<<<<<< HEAD
-              <section class="tab-panel" data-tab="mk2" data-tab-scope="config-engine" data-engine="mk2">
-                <div class="tab-group">
-                  <div
-                    class="tab-bar nested subtle"
-                    data-config="rig-tabs"
-                    data-engine="mk2"
-                  >
-=======
               <section class="tab-panel" data-tab="mk2" data-tab-scope="config-engine">
                 <div class="tab-group">
                   <div class="tab-bar nested subtle">
->>>>>>> 85e52f5f
                     <button
                       class="tab active"
                       data-tab="rig-x"
